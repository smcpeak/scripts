--- conflicted
+++ resolved
@@ -293,7 +293,6 @@
 }
 
 
-<<<<<<< HEAD
 sub isWindows {
   return $platform eq "mingw";
 }
@@ -323,7 +322,7 @@
   return "-c $config";
 }
 
-=======
+
 sub getCommitStats {
   my ($prev, $dir) = @_;
 
@@ -346,7 +345,6 @@
 
   return ($first, $second, $size);
 }
->>>>>>> bc049d0c
 
 
 # EOF